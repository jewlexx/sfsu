--- conflicted
+++ resolved
@@ -9,12 +9,8 @@
 proc-macro = true
 
 [dependencies]
-<<<<<<< HEAD
-heck = "0.4.0"
+heck = "0.4.1"
 proc-macro-crate = "1.3.0"
-=======
-heck = "0.4.1"
->>>>>>> 483fc06b
 proc-macro-error = "1.0.4"
 proc-macro2 = "1.0.50"
 quote = "1.0.23"
