--- conflicted
+++ resolved
@@ -1,16 +1,9 @@
-<<<<<<< HEAD
 use rayon::prelude::*;
 
 use clap::Parser;
 use colored::Colorize;
 
 use sfsu::{output::structured::Structured, summary::package, Scoop};
-=======
-use clap::Parser;
-use colored::Colorize;
-
-use sfsu::{output::structured::Structured, packages::MinInfo};
->>>>>>> 8c9f25fb
 
 #[derive(Debug, Clone, Parser)]
 pub struct Args {
@@ -27,9 +20,8 @@
 }
 
 impl super::Command for Args {
-<<<<<<< HEAD
-    fn run(self) -> Result<(), anyhow::Error> {
-        let outputs = Scoop::list_installed_scoop_apps()?
+    fn runner(self) -> Result<(), anyhow::Error> {
+        let outputs = Scoop::installed_apps()?
             .par_iter()
             .map(package::Summary::from_path)
             .filter(|package| {
@@ -42,10 +34,6 @@
                 true
             })
             .collect::<Result<Vec<_>, _>>()?;
-=======
-    fn runner(self) -> Result<(), anyhow::Error> {
-        let outputs = MinInfo::list_installed(self.bucket.as_ref())?;
->>>>>>> 8c9f25fb
 
         if self.json {
             let output_json = serde_json::to_string_pretty(&outputs)?;
