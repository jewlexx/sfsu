--- conflicted
+++ resolved
@@ -1,8 +1,5 @@
-<<<<<<< HEAD
+pub mod buckets;
 pub mod depends;
-=======
-pub mod buckets;
->>>>>>> cf18cd19
 pub mod describe;
 pub mod hook;
 pub mod info;
