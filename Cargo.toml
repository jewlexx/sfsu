[package]
name = "sfst"
description = "Stupid Fast Scoop Tools"
version = "1.1.2"
edition = "2021"

[[bin]]
name = "sfss"
path = "src/bin/search.rs"

[[bin]]
name = "sfsl"
path = "src/bin/list.rs"

[[bin]]
name = "sfst-hook"
path = "src/bin/hook.rs"

[profile.release]
strip = true
codegen-units = 1

[dependencies]
anyhow = "1.0.66"
chrono = { version = "0.4.22", features = ["serde"] }
clap = { version = "4.0.26", features = ["derive"] }
dirs = "4.0.0"
dunce = "1.0.3"
git2 = "0.15.0"
glob = "0.3.0"
rayon = "1.5.3"
<<<<<<< HEAD
=======
regex = "1.7.0"
>>>>>>> 32a64f03
serde = { version = "1.0.147", features = ["derive"] }
serde_json = "1.0.88"
which = "4.3.0"<|MERGE_RESOLUTION|>--- conflicted
+++ resolved
@@ -29,10 +29,7 @@
 git2 = "0.15.0"
 glob = "0.3.0"
 rayon = "1.5.3"
-<<<<<<< HEAD
-=======
 regex = "1.7.0"
->>>>>>> 32a64f03
 serde = { version = "1.0.147", features = ["derive"] }
 serde_json = "1.0.88"
 which = "4.3.0"