[package]
name = "sfsu"
description = "Stupid Fast Scoop Utils"
version = "1.1.5"
edition = "2021"

[profile.release]
strip = true
codegen-units = 1

[dependencies]
anyhow = "1.0.68"
chrono = { version = "0.4.23", features = ["serde", "clock", "std"], default-features = false }
clap = { version = "4.0.32", features = ["derive"] }
dirs = "4.0.0"
dunce = "1.0.3"
git2 = "0.15.0"
<<<<<<< HEAD
glob = "0.3.0"
rayon = "1.5.3"
=======
rayon = "1.6.1"
>>>>>>> 95f44859
regex = "1.7.0"
serde = { version = "1.0.151", features = ["derive"] }
serde_json = "1.0.91"
which = "4.3.0"<|MERGE_RESOLUTION|>--- conflicted
+++ resolved
@@ -15,12 +15,8 @@
 dirs = "4.0.0"
 dunce = "1.0.3"
 git2 = "0.15.0"
-<<<<<<< HEAD
 glob = "0.3.0"
-rayon = "1.5.3"
-=======
 rayon = "1.6.1"
->>>>>>> 95f44859
 regex = "1.7.0"
 serde = { version = "1.0.151", features = ["derive"] }
 serde_json = "1.0.91"
